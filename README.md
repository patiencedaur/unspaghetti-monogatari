# Monogatari Visual Novel Unspaghettifier

Helps you keep up with the growing script of your Monogatari novel. \
Keep track of possible storylines, visualizing them in a graph.


## Requirements

Python 2 or 3.


## How To

<<<<<<< HEAD
1. Put this file in your project folder (where the "js" folder is located).
2. Open the terminal and go to your project folder. \
=======
1. Put `unspaghetti.py` in your Monogatari project folder (where the `dist` folder is located).
2. Open the terminal and go to your project folder, if you're not already there. \
>>>>>>> 25d87b90
Launch from the command line: `python unspaghetti.py`. \
A file called `viz.txt` will be created.
This is your story in the form of a graph in DOT language.
3. Copy the content of `viz.txt` and post it on [viz-js.com].
The rest will be done by Viz.js.
Viz.js is Graphviz (a library to draw graphs) on the web.
4. Ta-da!<|MERGE_RESOLUTION|>--- conflicted
+++ resolved
@@ -11,13 +11,8 @@
 
 ## How To
 
-<<<<<<< HEAD
-1. Put this file in your project folder (where the "js" folder is located).
-2. Open the terminal and go to your project folder. \
-=======
-1. Put `unspaghetti.py` in your Monogatari project folder (where the `dist` folder is located).
+1. Put `unspaghetti.py` in your project folder (where the "js" folder is located).
 2. Open the terminal and go to your project folder, if you're not already there. \
->>>>>>> 25d87b90
 Launch from the command line: `python unspaghetti.py`. \
 A file called `viz.txt` will be created.
 This is your story in the form of a graph in DOT language.
